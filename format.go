--- conflicted
+++ resolved
@@ -553,10 +553,7 @@
 		}
 		s = s[1:]
 	}
-<<<<<<< HEAD
 	return len(s) == 0
-=======
-	return true
 }
 
 // isInt32 tells whether given integer is a valid 32-bit one
@@ -617,5 +614,4 @@
 	}
 	bl := new(big.Rat)
 	return bv.Cmp(bl.SetInt64(math.MinInt64)) != -1 && bv.Cmp(bl.SetInt64(math.MaxInt64)) != 1
->>>>>>> 1e0451a3
 }